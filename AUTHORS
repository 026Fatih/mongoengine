--- conflicted
+++ resolved
@@ -139,7 +139,7 @@
  * lraucy
  * hellysmile
  * Jaepil Jeong
-<<<<<<< HEAD
+ * Daniil Sharou
  * Stefan Wójcik
  * Pete Campton
  * Martyn Smith
@@ -155,7 +155,4 @@
  * Nick Joyce
  * Jared Forsyth
  * Kenneth Falck
- * Lukasz Balcerzak
-=======
- * Daniil Sharou
->>>>>>> 3f499232
+ * Lukasz Balcerzak