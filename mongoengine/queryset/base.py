--- conflicted
+++ resolved
@@ -15,11 +15,8 @@
 from pymongo.common import validate_read_preference
 
 from mongoengine import signals
-<<<<<<< HEAD
 from mongoengine.connection import get_db
-=======
 from mongoengine.context_managers import switch_db
->>>>>>> 7013033a
 from mongoengine.common import _import_class
 from mongoengine.base.common import get_document
 from mongoengine.errors import (OperationError, NotUniqueError,
@@ -1016,7 +1013,7 @@
 
             if isinstance(output, basestring):
                 mr_args['out'] = output
-                
+
             elif isinstance(output, dict):
                 ordered_output = []
 
@@ -1025,23 +1022,23 @@
                     if value:
                         ordered_output.append((part, value))
                         break
-                
+
                 else:
                     raise OperationError("actionData not specified for output")
 
                 db_alias = output.get('db_alias')
                 remaing_args = ['db', 'sharded', 'nonAtomic']
-                
+
                 if db_alias:
                     ordered_output.append(('db', get_db(db_alias).name))
                     del remaing_args[0]
 
-                
+
                 for part in remaing_args:
                     value = output.get(part)
                     if value:
                         ordered_output.append((part, value))
-                
+
                 mr_args['out'] = SON(ordered_output)
 
         results = getattr(queryset._collection, map_reduce_function)(
