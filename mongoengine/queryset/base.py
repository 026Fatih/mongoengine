--- conflicted
+++ resolved
@@ -1756,12 +1756,8 @@
             function() {{
                 var path = '{{{{~{field}}}}}'.split('.');
                 var field = this;
-<<<<<<< HEAD
-                for (p in path) {
-=======
 
                 for (p in path) {{
->>>>>>> e006c25d
                     if (typeof field != 'undefined')
                        field = field[path[p]];
                     else
