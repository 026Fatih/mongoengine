--- conflicted
+++ resolved
@@ -350,17 +350,15 @@
                                      documents=docs, **signal_kwargs)
 
         raw = [doc.to_mongo() for doc in docs]
-        insert_func = self._collection.insert_many
-        if return_one:
-            raw = raw[0]
-            insert_func = self._collection.insert_one
+
+        with set_write_concern(self._collection, write_concern) as collection:
+            insert_func = collection.insert_many
+            if return_one:
+                raw = raw[0]
+                insert_func = collection.insert_one
 
         try:
-<<<<<<< HEAD
-            inserted_result = insert_func(raw, set_write_concern(write_concern))
-=======
-            inserted_result = insert_func(raw, **write_concern)
->>>>>>> 1d3f20b6
+            inserted_result = insert_func(raw)
             ids = return_one and [inserted_result.inserted_id] or inserted_result.inserted_ids
         except pymongo.errors.DuplicateKeyError as err:
             message = 'Could not save document (%s)'
