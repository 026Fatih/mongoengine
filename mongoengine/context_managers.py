from contextlib import contextmanager

from pymongo.read_concern import ReadConcern
from pymongo.write_concern import WriteConcern

from mongoengine.common import _import_class
from mongoengine.connection import (
    DEFAULT_CONNECTION_NAME,
    _clear_session,
    _get_session,
    _set_session,
    get_connection,
    get_db,
)
from mongoengine.pymongo_support import count_documents

__all__ = (
    "switch_db",
    "switch_collection",
    "no_dereference",
    "no_sub_classes",
    "query_counter",
    "run_in_transaction",
    "set_write_concern",
    "set_read_write_concern",
)


class switch_db:
    """switch_db alias context manager.

    Example ::

        # Register connections
        register_connection('default', 'mongoenginetest')
        register_connection('testdb-1', 'mongoenginetest2')

        class Group(Document):
            name = StringField()

        Group(name='test').save()  # Saves in the default db

        with switch_db(Group, 'testdb-1') as Group:
            Group(name='hello testdb!').save()  # Saves in testdb-1
    """

    def __init__(self, cls, db_alias):
        """Construct the switch_db context manager

        :param cls: the class to change the registered db
        :param db_alias: the name of the specific database to use
        """
        self.cls = cls
        self.collection = cls._get_collection()
        self.db_alias = db_alias
        self.ori_db_alias = cls._meta.get("db_alias", DEFAULT_CONNECTION_NAME)

    def __enter__(self):
        """Change the db_alias and clear the cached collection."""
        self.cls._meta["db_alias"] = self.db_alias
        self.cls._collection = None
        return self.cls

    def __exit__(self, t, value, traceback):
        """Reset the db_alias and collection."""
        self.cls._meta["db_alias"] = self.ori_db_alias
        self.cls._collection = self.collection


class switch_collection:
    """switch_collection alias context manager.

    Example ::

        class Group(Document):
            name = StringField()

        Group(name='test').save()  # Saves in the default db

        with switch_collection(Group, 'group1') as Group:
            Group(name='hello testdb!').save()  # Saves in group1 collection
    """

    def __init__(self, cls, collection_name):
        """Construct the switch_collection context manager.

        :param cls: the class to change the registered db
        :param collection_name: the name of the collection to use
        """
        self.cls = cls
        self.ori_collection = cls._get_collection()
        self.ori_get_collection_name = cls._get_collection_name
        self.collection_name = collection_name

    def __enter__(self):
        """Change the _get_collection_name and clear the cached collection."""

        @classmethod
        def _get_collection_name(cls):
            return self.collection_name

        self.cls._get_collection_name = _get_collection_name
        self.cls._collection = None
        return self.cls

    def __exit__(self, t, value, traceback):
        """Reset the collection."""
        self.cls._collection = self.ori_collection
        self.cls._get_collection_name = self.ori_get_collection_name


class no_dereference:
    """no_dereference context manager.

    Turns off all dereferencing in Documents for the duration of the context
    manager::

        with no_dereference(Group) as Group:
            Group.objects.find()
    """

    def __init__(self, cls):
        """Construct the no_dereference context manager.

        :param cls: the class to turn dereferencing off on
        """
        self.cls = cls

        ReferenceField = _import_class("ReferenceField")
        GenericReferenceField = _import_class("GenericReferenceField")
        ComplexBaseField = _import_class("ComplexBaseField")

        self.deref_fields = [
            k
            for k, v in self.cls._fields.items()
            if isinstance(v, (ReferenceField, GenericReferenceField, ComplexBaseField))
        ]

    def __enter__(self):
        """Change the objects default and _auto_dereference values."""
        for field in self.deref_fields:
            self.cls._fields[field]._auto_dereference = False
        return self.cls

    def __exit__(self, t, value, traceback):
        """Reset the default and _auto_dereference values."""
        for field in self.deref_fields:
            self.cls._fields[field]._auto_dereference = True
        return self.cls


class no_sub_classes:
    """no_sub_classes context manager.

    Only returns instances of this class and no sub (inherited) classes::

        with no_sub_classes(Group) as Group:
            Group.objects.find()
    """

    def __init__(self, cls):
        """Construct the no_sub_classes context manager.

        :param cls: the class to turn querying sub classes on
        """
        self.cls = cls
        self.cls_initial_subclasses = None

    def __enter__(self):
        """Change the objects default and _auto_dereference values."""
        self.cls_initial_subclasses = self.cls._subclasses
        self.cls._subclasses = (self.cls._class_name,)
        return self.cls

    def __exit__(self, t, value, traceback):
        """Reset the default and _auto_dereference values."""
        self.cls._subclasses = self.cls_initial_subclasses


class query_counter:
    """Query_counter context manager to get the number of queries.
    This works by updating the `profiling_level` of the database so that all queries get logged,
    resetting the db.system.profile collection at the beginning of the context and counting the new entries.

    This was designed for debugging purpose. In fact it is a global counter so queries issued by other threads/processes
    can interfere with it

    Usage:

    .. code-block:: python

        class User(Document):
            name = StringField()

        with query_counter() as q:
            user = User(name='Bob')
            assert q == 0       # no query fired yet
            user.save()
            assert q == 1       # 1 query was fired, an 'insert'
            user_bis = User.objects().first()
            assert q == 2       # a 2nd query was fired, a 'find_one'

    Be aware that:

    - Iterating over large amount of documents (>101) makes pymongo issue `getmore` queries to fetch the next batch of documents (https://docs.mongodb.com/manual/tutorial/iterate-a-cursor/#cursor-batches)
    - Some queries are ignored by default by the counter (killcursors, db.system.indexes)
    """

    def __init__(self, alias=DEFAULT_CONNECTION_NAME):
        self.db = get_db(alias=alias)
        self.initial_profiling_level = None
        self._ctx_query_counter = 0  # number of queries issued by the context

        self._ignored_query = {
            "ns": {"$ne": "%s.system.indexes" % self.db.name},
            "op": {"$ne": "killcursors"},  # MONGODB < 3.2
            "command.killCursors": {"$exists": False},  # MONGODB >= 3.2
        }

    def _turn_on_profiling(self):
<<<<<<< HEAD
        self.initial_profiling_level = self.db.profiling_level(session=_get_session())
        self.db.set_profiling_level(0, session=_get_session())
        self.db.system.profile.drop(session=_get_session())
        self.db.set_profiling_level(2, session=_get_session())
=======
        profile_update_res = self.db.command({"profile": 0})
        self.initial_profiling_level = profile_update_res["was"]

        self.db.system.profile.drop()
        self.db.command({"profile": 2})
>>>>>>> 3160a80a

    def _resets_profiling(self):
        self.db.command({"profile": self.initial_profiling_level})

    def __enter__(self):
        self._turn_on_profiling()
        return self

    def __exit__(self, t, value, traceback):
        self._resets_profiling()

    def __eq__(self, value):
        counter = self._get_count()
        return value == counter

    def __ne__(self, value):
        return not self.__eq__(value)

    def __lt__(self, value):
        return self._get_count() < value

    def __le__(self, value):
        return self._get_count() <= value

    def __gt__(self, value):
        return self._get_count() > value

    def __ge__(self, value):
        return self._get_count() >= value

    def __int__(self):
        return self._get_count()

    def __repr__(self):
        """repr query_counter as the number of queries."""
        return "%s" % self._get_count()

    def _get_count(self):
        """Get the number of queries by counting the current number of entries in db.system.profile
        and substracting the queries issued by this context. In fact everytime this is called, 1 query is
        issued so we need to balance that
        """
        count = (
            count_documents(self.db.system.profile, self._ignored_query)
            - self._ctx_query_counter
        )
        self._ctx_query_counter += (
            1  # Account for the query we just issued to gather the information
        )
        return count


@contextmanager
def set_write_concern(collection, write_concerns):
    combined_concerns = dict(collection.write_concern.document.items())
    combined_concerns.update(write_concerns)
    yield collection.with_options(write_concern=WriteConcern(**combined_concerns))


@contextmanager
def set_read_write_concern(collection, write_concerns, read_concerns):
    combined_write_concerns = dict(collection.write_concern.document.items())

    if write_concerns is not None:
        combined_write_concerns.update(write_concerns)

    combined_read_concerns = dict(collection.read_concern.document.items())

    if read_concerns is not None:
        combined_read_concerns.update(read_concerns)

    yield collection.with_options(
        write_concern=WriteConcern(**combined_write_concerns),
        read_concern=ReadConcern(**combined_read_concerns),
    )


@contextmanager
def run_in_transaction(alias=DEFAULT_CONNECTION_NAME):
    conn = get_connection(alias)
    with conn.start_session() as session:
        with session.start_transaction():
            try:
                _set_session(session)
                yield
            finally:
                _clear_session()<|MERGE_RESOLUTION|>--- conflicted
+++ resolved
@@ -218,18 +218,11 @@
         }
 
     def _turn_on_profiling(self):
-<<<<<<< HEAD
-        self.initial_profiling_level = self.db.profiling_level(session=_get_session())
-        self.db.set_profiling_level(0, session=_get_session())
-        self.db.system.profile.drop(session=_get_session())
-        self.db.set_profiling_level(2, session=_get_session())
-=======
-        profile_update_res = self.db.command({"profile": 0})
+        profile_update_res = self.db.command({"profile": 0}, session=_get_session())
         self.initial_profiling_level = profile_update_res["was"]
 
         self.db.system.profile.drop()
-        self.db.command({"profile": 2})
->>>>>>> 3160a80a
+        self.db.command({"profile": 2}, session=_get_session())
 
     def _resets_profiling(self):
         self.db.command({"profile": self.initial_profiling_level})
